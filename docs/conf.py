--- conflicted
+++ resolved
@@ -145,11 +145,8 @@
 
 # Nitpicky mode options
 nitpick_ignore_files = [
-<<<<<<< HEAD
-=======
   "migrating_to_async",
   "migrating_to_v1",
->>>>>>> 7b45d856
   "migrating",
   "whats_new",
 ]
