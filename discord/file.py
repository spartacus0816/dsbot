"""
The MIT License (MIT)

Copyright (c) 2015-present Rapptz

Permission is hereby granted, free of charge, to any person obtaining a
copy of this software and associated documentation files (the "Software"),
to deal in the Software without restriction, including without limitation
the rights to use, copy, modify, merge, publish, distribute, sublicense,
and/or sell copies of the Software, and to permit persons to whom the
Software is furnished to do so, subject to the following conditions:

The above copyright notice and this permission notice shall be included in
all copies or substantial portions of the Software.

THE SOFTWARE IS PROVIDED "AS IS", WITHOUT WARRANTY OF ANY KIND, EXPRESS
OR IMPLIED, INCLUDING BUT NOT LIMITED TO THE WARRANTIES OF MERCHANTABILITY,
FITNESS FOR A PARTICULAR PURPOSE AND NONINFRINGEMENT. IN NO EVENT SHALL THE
AUTHORS OR COPYRIGHT HOLDERS BE LIABLE FOR ANY CLAIM, DAMAGES OR OTHER
LIABILITY, WHETHER IN AN ACTION OF CONTRACT, TORT OR OTHERWISE, ARISING
FROM, OUT OF OR IN CONNECTION WITH THE SOFTWARE OR THE USE OR OTHER
DEALINGS IN THE SOFTWARE.
"""

from __future__ import annotations
from typing import Any, Dict, Optional, Union

import os
import io

# fmt: off
__all__ = (
    'File',
)
# fmt: on


class File:
    r"""A parameter object used for :meth:`abc.Messageable.send`
    for sending file objects.

    .. note::

        File objects are single use and are not meant to be reused in
        multiple :meth:`abc.Messageable.send`\s.

    Attributes
    -----------
    fp: Union[:class:`os.PathLike`, :class:`io.BufferedIOBase`]
        A file-like object opened in binary mode and read mode
        or a filename representing a file in the hard drive to
        open.

        .. note::

            If the file-like object passed is opened via ``open`` then the
            modes 'rb' should be used.

            To pass binary data, consider usage of ``io.BytesIO``.

    filename: Optional[:class:`str`]
        The filename to display when uploading to Discord.
        If this is not given then it defaults to ``fp.name`` or if ``fp`` is
        a string then the ``filename`` will default to the string given.
    description: Optional[:class:`str`]
        The description (alt text) for the file.

        .. versionadded:: 2.0
    spoiler: :class:`bool`
        Whether the attachment is a spoiler.
    description: Optional[:class:`str`]
        The file description to display, currently only supported for images.

<<<<<<< HEAD
        .. versionadded:: 2.0
    """

    __slots__ = ('fp', 'filename', 'spoiler', 'description', '_original_pos', '_owner', '_closer')
=======
    __slots__ = ('fp', 'filename', 'spoiler', 'description', '_original_pos', '_owner', '_closer')

    if TYPE_CHECKING:
        fp: io.BufferedIOBase
        filename: Optional[str]
        spoiler: bool
        description: Optional[str]
>>>>>>> 6d196578

    def __init__(
        self,
        fp: Union[str, bytes, os.PathLike, io.BufferedIOBase],
        filename: Optional[str] = None,
        *,
        spoiler: bool = False,
        description: Optional[str] = None,
    ):
        if isinstance(fp, io.IOBase):
            if not (fp.seekable() and fp.readable()):
                raise ValueError(f'File buffer {fp!r} must be seekable and readable')
            self.fp: io.BufferedIOBase = fp
            self._original_pos = fp.tell()
            self._owner = False
        else:
            self.fp = open(fp, 'rb')
            self._original_pos = 0
            self._owner = True

        # aiohttp only uses two methods from IOBase (read and close)
        # Since I want to control when the files close,
        # I need to stub it so it doesn't close unless I tell it to
        self._closer = self.fp.close
        self.fp.close = lambda: None

        if filename is None:
            if isinstance(fp, str):
                _, self.filename = os.path.split(fp)
            else:
                self.filename = getattr(fp, 'name', None)
        else:
            self.filename: Optional[str] = filename

        if spoiler and self.filename is not None and not self.filename.startswith('SPOILER_'):
            self.filename = 'SPOILER_' + self.filename

<<<<<<< HEAD
        self.spoiler: bool = spoiler or (self.filename is not None and self.filename.startswith('SPOILER_'))
        self.description: Optional[str] = description
=======
        self.spoiler = spoiler or (self.filename is not None and self.filename.startswith('SPOILER_'))
        self.description = description
>>>>>>> 6d196578

    def reset(self, *, seek: Union[int, bool] = True) -> None:
        # The `seek` parameter is needed because
        # the retry-loop is iterated over multiple times
        # starting from 0, as an implementation quirk
        # the resetting must be done at the beginning
        # before a request is done, since the first index
        # is 0, and thus false, then this prevents an
        # unnecessary seek since it's the first request
        # done.
        if seek:
            self.fp.seek(self._original_pos)

    def close(self) -> None:
        self.fp.close = self._closer
        if self._owner:
            self._closer()

    def to_dict(self, index: int) -> Dict[str, Any]:
        payload = {
            'id': index,
            'filename': self.filename,
        }

        if self.description is not None:
            payload['description'] = self.description

        return payload<|MERGE_RESOLUTION|>--- conflicted
+++ resolved
@@ -71,20 +71,10 @@
     description: Optional[:class:`str`]
         The file description to display, currently only supported for images.
 
-<<<<<<< HEAD
         .. versionadded:: 2.0
     """
 
     __slots__ = ('fp', 'filename', 'spoiler', 'description', '_original_pos', '_owner', '_closer')
-=======
-    __slots__ = ('fp', 'filename', 'spoiler', 'description', '_original_pos', '_owner', '_closer')
-
-    if TYPE_CHECKING:
-        fp: io.BufferedIOBase
-        filename: Optional[str]
-        spoiler: bool
-        description: Optional[str]
->>>>>>> 6d196578
 
     def __init__(
         self,
@@ -122,13 +112,8 @@
         if spoiler and self.filename is not None and not self.filename.startswith('SPOILER_'):
             self.filename = 'SPOILER_' + self.filename
 
-<<<<<<< HEAD
         self.spoiler: bool = spoiler or (self.filename is not None and self.filename.startswith('SPOILER_'))
         self.description: Optional[str] = description
-=======
-        self.spoiler = spoiler or (self.filename is not None and self.filename.startswith('SPOILER_'))
-        self.description = description
->>>>>>> 6d196578
 
     def reset(self, *, seek: Union[int, bool] = True) -> None:
         # The `seek` parameter is needed because
