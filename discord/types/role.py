"""
The MIT License (MIT)

Copyright (c) 2015-present Rapptz

Permission is hereby granted, free of charge, to any person obtaining a
copy of this software and associated documentation files (the "Software"),
to deal in the Software without restriction, including without limitation
the rights to use, copy, modify, merge, publish, distribute, sublicense,
and/or sell copies of the Software, and to permit persons to whom the
Software is furnished to do so, subject to the following conditions:

The above copyright notice and this permission notice shall be included in
all copies or substantial portions of the Software.

THE SOFTWARE IS PROVIDED "AS IS", WITHOUT WARRANTY OF ANY KIND, EXPRESS
OR IMPLIED, INCLUDING BUT NOT LIMITED TO THE WARRANTIES OF MERCHANTABILITY,
FITNESS FOR A PARTICULAR PURPOSE AND NONINFRINGEMENT. IN NO EVENT SHALL THE
AUTHORS OR COPYRIGHT HOLDERS BE LIABLE FOR ANY CLAIM, DAMAGES OR OTHER
LIABILITY, WHETHER IN AN ACTION OF CONTRACT, TORT OR OTHERWISE, ARISING
FROM, OUT OF OR IN CONNECTION WITH THE SOFTWARE OR THE USE OR OTHER
DEALINGS IN THE SOFTWARE.
"""

from __future__ import annotations

<<<<<<< HEAD
from typing import TypedDict, Optional
=======
from typing import Optional, TypedDict
>>>>>>> 6d196578
from .snowflake import Snowflake


class _RoleOptional(TypedDict, total=False):
    icon: Optional[str]
    unicode_emoji: Optional[str]
    tags: RoleTags
    icon: Optional[str]
    unicode_emoji: Optional[str]


class Role(_RoleOptional):
    id: Snowflake
    name: str
    color: int
    hoist: bool
    position: int
    permissions: str
    managed: bool
    mentionable: bool


class RoleTags(TypedDict, total=False):
    bot_id: Snowflake
    integration_id: Snowflake
    premium_subscriber: None<|MERGE_RESOLUTION|>--- conflicted
+++ resolved
@@ -24,11 +24,7 @@
 
 from __future__ import annotations
 
-<<<<<<< HEAD
-from typing import TypedDict, Optional
-=======
 from typing import Optional, TypedDict
->>>>>>> 6d196578
 from .snowflake import Snowflake
 
 
