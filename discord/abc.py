--- conflicted
+++ resolved
@@ -44,18 +44,11 @@
     runtime_checkable,
 )
 
-<<<<<<< HEAD
 from .object import OLDEST_OBJECT, Object
 from .context_managers import Typing
-from .enums import ChannelType
+from .enums import AppCommandType, ChannelType
 from .errors import ClientException
-=======
-from .object import Object
-from .iterators import CommandIterator, HistoryIterator
-from .context_managers import Typing
-from .enums import CommandType, ChannelType
-from .errors import InvalidArgument, ClientException
->>>>>>> 6d196578
+from .iterators import CommandIterator
 from .mentions import AllowedMentions
 from .permissions import PermissionOverwrite, Permissions
 from .role import Role
@@ -79,12 +72,7 @@
 T = TypeVar('T', bound=VoiceProtocol)
 
 if TYPE_CHECKING:
-<<<<<<< HEAD
     from typing_extensions import Self
-
-=======
-    from .abc import PrivateChannel
->>>>>>> 6d196578
     from .client import Client
     from .user import ClientUser, User
     from .asset import Asset
@@ -106,7 +94,7 @@
     PartialMessageableChannel = Union[TextChannel, Thread, DMChannel, PartialMessageable]
     MessageableChannel = Union[PartialMessageableChannel, GroupChannel]
     SnowflakeTime = Union["Snowflake", datetime]
-    ConnectableChannel = Union[VocalGuildChannel, PrivateChannel, User]
+    ConnectableChannel = Union[VocalGuildChannel, DMChannel, GroupChannel, User]
 
 MISSING = utils.MISSING
 
@@ -861,13 +849,8 @@
         data = await self._state.http.create_channel(guild_id, self.type.value, reason=reason, **base_attrs)
         obj = cls(state=self._state, guild=self.guild, data=data)
 
-<<<<<<< HEAD
-        # temporarily add it to the cache
+        # Temporarily add it to the cache
         self.guild._channels[obj.id] = obj  # type: ignore - obj is a GuildChannel
-=======
-        # Temporarily add it to the cache
-        self.guild._channels[obj.id] = obj  # type: ignore
->>>>>>> 6d196578
         return obj
 
     async def clone(self, *, name: Optional[str] = None, reason: Optional[str] = None) -> Self:
@@ -1217,11 +1200,7 @@
         allowed_mentions: AllowedMentions = ...,
         reference: Union[Message, MessageReference, PartialMessage] = ...,
         mention_author: bool = ...,
-<<<<<<< HEAD
-        view: View = ...,
         suppress_embeds: bool = ...,
-=======
->>>>>>> 6d196578
     ) -> Message:
         ...
 
@@ -1238,11 +1217,7 @@
         allowed_mentions: AllowedMentions = ...,
         reference: Union[Message, MessageReference, PartialMessage] = ...,
         mention_author: bool = ...,
-<<<<<<< HEAD
-        view: View = ...,
         suppress_embeds: bool = ...,
-=======
->>>>>>> 6d196578
     ) -> Message:
         ...
 
@@ -1259,11 +1234,7 @@
         allowed_mentions: AllowedMentions = ...,
         reference: Union[Message, MessageReference, PartialMessage] = ...,
         mention_author: bool = ...,
-<<<<<<< HEAD
-        view: View = ...,
         suppress_embeds: bool = ...,
-=======
->>>>>>> 6d196578
     ) -> Message:
         ...
 
@@ -1280,11 +1251,7 @@
         allowed_mentions: AllowedMentions = ...,
         reference: Union[Message, MessageReference, PartialMessage] = ...,
         mention_author: bool = ...,
-<<<<<<< HEAD
-        view: View = ...,
         suppress_embeds: bool = ...,
-=======
->>>>>>> 6d196578
     ) -> Message:
         ...
 
@@ -1301,11 +1268,7 @@
         allowed_mentions=None,
         reference=None,
         mention_author=None,
-<<<<<<< HEAD
-        view=None,
         suppress_embeds=False,
-=======
->>>>>>> 6d196578
     ):
         """|coro|
 
@@ -1319,18 +1282,10 @@
         parameter should be used with a :class:`list` of :class:`~discord.File` objects.
         **Specifying both parameters will lead to an exception**.
 
-<<<<<<< HEAD
-        To upload a single embed, the ``embed`` parameter should be used with a
-        single :class:`~discord.Embed` object. To upload multiple embeds, the ``embeds``
-        parameter should be used with a :class:`list` of :class:`~discord.Embed` objects.
-        **Specifying both parameters will lead to an exception**.
-
         .. versionchanged:: 2.0
             This function no-longer raises ``InvalidArgument`` instead raising
             :exc:`ValueError` or :exc:`TypeError` in various cases.
 
-=======
->>>>>>> 6d196578
         Parameters
         ------------
         content: Optional[:class:`str`]
@@ -1385,17 +1340,10 @@
             Sending the message failed.
         ~discord.Forbidden
             You do not have the proper permissions to send the message.
-<<<<<<< HEAD
         ValueError
             The ``files`` list is not of the appropriate size.
         TypeError
             You specified both ``file`` and ``files``,
-            or you specified both ``embed`` and ``embeds``,
-=======
-        ~discord.InvalidArgument
-            The ``files`` list is not of the appropriate size,
-            you specified both ``file`` and ``files``,
->>>>>>> 6d196578
             or the ``reference`` object is not a :class:`~discord.Message`,
             :class:`~discord.MessageReference` or :class:`~discord.PartialMessage`.
 
@@ -1408,10 +1356,10 @@
         channel = await self._get_channel()
         state = self._state
         content = str(content) if content is not None else None
-<<<<<<< HEAD
         previous_allowed_mention = state.allowed_mentions
-=======
->>>>>>> 6d196578
+
+        if nonce is MISSING:
+            nonce = str(utils.time_snowflake(datetime.utcnow()))
 
         if stickers is not None:
             stickers = [sticker.id for sticker in stickers]
@@ -1422,27 +1370,13 @@
             try:
                 reference = reference.to_message_reference_dict()
             except AttributeError:
-<<<<<<< HEAD
                 raise TypeError('reference parameter must be Message, MessageReference, or PartialMessage') from None
         else:
             reference = MISSING
 
-        if view and not hasattr(view, '__discord_ui_view__'):
-            raise TypeError(f'view parameter must be View not {view.__class__!r}')
-=======
-                raise InvalidArgument('reference parameter must be Message, MessageReference, or PartialMessage') from None
-
-        if nonce is MISSING:
-            nonce = str(utils.time_snowflake(datetime.utcnow()))
-
-        if file is not None and files is not None:
-            raise InvalidArgument('Cannot pass both file and files')
->>>>>>> 6d196578
-
         if suppress_embeds:
             from .message import MessageFlags  # circular import
 
-<<<<<<< HEAD
             flags = MessageFlags._from_value(4)
         else:
             flags = MISSING
@@ -1452,64 +1386,15 @@
             tts=tts,
             file=file if file is not None else MISSING,
             files=files if files is not None else MISSING,
-            embed=embed if embed is not None else MISSING,
-            embeds=embeds if embeds is not None else MISSING,
             nonce=nonce,
             allowed_mentions=allowed_mentions,
             message_reference=reference,
             previous_allowed_mentions=previous_allowed_mention,
             mention_author=mention_author,
             stickers=stickers,
-            view=view,
             flags=flags,
         ) as params:
             data = await state.http.send_message(channel.id, params=params)
-=======
-            try:
-                data = await state.http.send_files(
-                    channel.id,
-                    files=[file],
-                    allowed_mentions=allowed_mentions,
-                    content=content,
-                    tts=tts,
-                    nonce=nonce,
-                    message_reference=reference,
-                    stickers=stickers,
-                )
-            finally:
-                file.close()
-
-        elif files is not None:
-            if len(files) > 10:
-                raise InvalidArgument('files parameter must be a list of up to 10 elements')
-            elif not all(isinstance(file, File) for file in files):
-                raise InvalidArgument('files parameter must be a list of File')
-
-            try:
-                data = await state.http.send_files(
-                    channel.id,
-                    files=files,
-                    content=content,
-                    tts=tts,
-                    nonce=nonce,
-                    allowed_mentions=allowed_mentions,
-                    message_reference=reference,
-                    stickers=stickers,
-                )
-            finally:
-                for f in files:
-                    f.close()
-        else:
-            data = await state.http.send_message(
-                channel.id,
-                content,
-                tts=tts,
-                nonce=nonce,
-                allowed_mentions=allowed_mentions,
-                message_reference=reference,
-                stickers=stickers,
-            )
->>>>>>> 6d196578
 
         ret = state.create_message(channel=channel, data=data)
 
@@ -1838,11 +1723,12 @@
 
         Raises
         ------
-        :exc:`.InvalidArgument`
+        TypeError
             The user is not a bot.
+            Both query and command_ids were passed.
+        ValueError
             The limit was not > 0.
-            Both query and command_ids were passed.
-        :exc:`.HTTPException`
+        HTTPException
             Getting the commands failed.
 
         Yields
@@ -1850,20 +1736,16 @@
         :class:`.SlashCommand`
             A slash command.
         """
-        if query and command_ids:
-            raise InvalidArgument('Cannot specify both query and command_ids')
-        if limit is not None and limit <= 0:
-            raise InvalidArgument('limit must be > 0')
-
-        return CommandIterator(
+        iterator = CommandIterator(
             self,
-            CommandType.chat_input,
+            AppCommandType.chat_input,
             query,
             limit,
             command_ids,
             applications=applications,
             application=application,
         )
+        return iterator.iterate()
 
 
 class Connectable(Protocol):
@@ -1874,16 +1756,8 @@
 
     - :class:`~discord.VoiceChannel`
     - :class:`~discord.StageChannel`
-<<<<<<< HEAD
-=======
     - :class:`~discord.DMChannel`
     - :class:`~discord.GroupChannel`
-
-    Note
-    ----
-    This ABC is not decorated with :func:`typing.runtime_checkable`, so will fail :func:`isinstance`/:func:`issubclass`
-    checks.
->>>>>>> 6d196578
     """
 
     __slots__ = ()
@@ -1903,23 +1777,14 @@
         *,
         timeout: float = 60.0,
         reconnect: bool = True,
-<<<<<<< HEAD
         cls: Callable[[Client, Connectable], T] = MISSING,
-=======
-        cls: Callable[[Client, Connectable], T] = VoiceClient,
         _channel: Optional[Connectable] = None
->>>>>>> 6d196578
     ) -> T:
         """|coro|
 
         Connects to voice and creates a :class:`~discord.VoiceClient` to establish
         your connection to the voice server.
 
-<<<<<<< HEAD
-        This requires :attr:`~discord.Intents.voice_states`.
-
-=======
->>>>>>> 6d196578
         Parameters
         -----------
         timeout: :class:`float`
@@ -1949,21 +1814,16 @@
 
         key_id, _ = self._get_voice_client_key()
         state = self._state
-        channel = await self._get_channel()
+        connectable = _channel or self
+        channel = await connectable._get_channel()
 
         if state._get_voice_client(key_id):
             raise ClientException('Already connected to a voice channel')
 
-<<<<<<< HEAD
-        client = state._get_client()
-
         if cls is MISSING:
             cls = VoiceClient
 
-        voice = cls(client, self)
-=======
         voice = cls(state.client, channel)
->>>>>>> 6d196578
 
         if not isinstance(voice, VoiceProtocol):
             raise TypeError('Type must meet VoiceProtocol abstract base class')
